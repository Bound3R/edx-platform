--- conflicted
+++ resolved
@@ -1,13 +1,8 @@
-<<<<<<< HEAD
 <%!
-  from django.core.urlresolvers import reverse
   from django.utils.translation import ugettext as _
   from student.models import UserProfile
 %>
-=======
-<%! from django.utils.translation import ugettext as _ %>
 <%! from django.template.defaultfilters import escapejs %>
->>>>>>> f30ad29b
 <%! from microsite_configuration import page_title_breadcrumbs %>
 <%inherit file="/main.html" />
 <%namespace name='static' file='/static_content.html'/>
