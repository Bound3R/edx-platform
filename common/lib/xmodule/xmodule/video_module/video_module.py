--- conflicted
+++ resolved
@@ -129,18 +129,10 @@
     ]}
     js_module_name = "Video"
 
-<<<<<<< HEAD
-    def get_html(self):
-        track_url = None
-        download_video_link = None
-        transcript_download_format = self.transcript_download_format
-        sources = filter(None, self.html5_sources)
-=======
     def get_transcripts_for_student(self):
         """Return transcript information necessary for rendering the XModule student view.
 
         This is more or less a direct extraction from `get_html`. 
->>>>>>> 4f5d8b30
 
         Returns:
             Tuple of (track_url, transcript_language, sorted_languages)
