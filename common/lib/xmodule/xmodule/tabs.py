--- conflicted
+++ resolved
@@ -789,35 +789,21 @@
 
     @staticmethod
     def iterate_displayable(
-<<<<<<< HEAD
-            course, 
-            settings, 
-            is_user_authenticated=True, 
-            is_user_staff=True, 
-            is_user_sneakpeek=False, 
-            include_instructor_tab=False,
-=======
             course,
             settings,
             is_user_authenticated=True,
             is_user_staff=True,
+            is_user_sneakpeek=False,
             is_user_enrolled=False
->>>>>>> 8323939b
     ):
         """
         Generator method for iterating through all tabs that can be displayed for the given course and
         the given user with the provided access settings.
         """
         for tab in course.tabs:
-<<<<<<< HEAD
             if (tab.can_display(course, settings, is_user_authenticated, is_user_staff) and
                     (not is_user_sneakpeek or
                      any([isinstance(tab, t) for t in CourseTabList.SNEAKPEEK_TAB_TYPES]))):
-=======
-            if tab.can_display(
-                    course, settings, is_user_authenticated, is_user_staff, is_user_enrolled
-            ) and (not tab.is_hideable or not tab.is_hidden):
->>>>>>> 8323939b
                 if tab.is_collection:
                     for item in tab.items(course):
                         yield item
