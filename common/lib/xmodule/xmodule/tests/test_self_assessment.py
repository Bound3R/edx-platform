--- conflicted
+++ resolved
@@ -40,16 +40,10 @@
 
         static_data = {
                 'max_attempts': 10,
-<<<<<<< HEAD
                 'rubric': etree.XML(self.rubric),
                 'prompt': self.prompt,
-                'max_score': 1
-=======
-                'rubric': etree.XML(rubric),
-                'prompt': prompt,
                 'max_score': 1,
                 'display_name': "Name"
->>>>>>> cc67017d
                 }
 
         self.module = SelfAssessmentModule(test_system, self.location,
@@ -64,19 +58,12 @@
 
         self.assertEqual(self.module.get_score()['score'], 0)
 
-
         self.module.save_answer({'student_answer': "I am an answer"}, test_system)
         self.assertEqual(self.module.state, self.module.ASSESSING)
 
-<<<<<<< HEAD
         self.module.save_assessment({'assessment': '0'}, test_system)
-        self.assertEqual(self.module.state, self.module.POST_ASSESSMENT)
-        self.module.save_hint({'hint': 'this is a hint'}, test_system)
         self.assertEqual(self.module.state, self.module.DONE)
-=======
-        module.save_assessment({'assessment': '0'}, test_system)
-        self.assertEqual(module.state, module.DONE)
->>>>>>> cc67017d
+
 
         d = self.module.reset({})
         self.assertTrue(d['success'])
