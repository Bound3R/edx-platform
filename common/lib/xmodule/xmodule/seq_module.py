import json
import logging

from lxml import etree

from xmodule.mako_module import MakoModuleDescriptor
from xmodule.xml_module import XmlDescriptor
from xmodule.x_module import XModule
from xmodule.progress import Progress
from xmodule.exceptions import NotFoundError
from pkg_resources import resource_string

log = logging.getLogger("mitx.common.lib.seq_module")

# HACK: This shouldn't be hard-coded to two types
# OBSOLETE: This obsoletes 'type'
class_priority = ['video', 'problem']


class SequenceModule(XModule):
    ''' Layout module which lays out content in a temporal sequence
    '''
    js = {'coffee': [resource_string(__name__,
                                     'js/src/sequence/display.coffee')],
          'js': [resource_string(__name__, 'js/src/sequence/display/jquery.sequence.js')]}
    css = {'scss': [resource_string(__name__, 'css/sequence/display.scss')]}
    js_module_name = "Sequence"

    def __init__(self, system, location, definition, descriptor, instance_state=None,
                 shared_state=None, **kwargs):
        XModule.__init__(self, system, location, definition, descriptor,
                         instance_state, shared_state, **kwargs)
        # NOTE: Position is 1-indexed.  This is silly, but there are now student
        # positions saved on prod, so it's not easy to fix.
        self.position = 1

        if instance_state is not None:
            state = json.loads(instance_state)
            if 'position' in state:
                self.position = int(state['position'])

        # if position is specified in system, then use that instead
        if system.get('position'):
            self.position = int(system.get('position'))

        self.rendered = False

    def get_instance_state(self):
        return json.dumps({'position': self.position})

    def get_html(self):
        self.render()
        return self.content

    def get_progress(self):
        ''' Return the total progress, adding total done and total available.
        (assumes that each submodule uses the same "units" for progress.)
        '''
        # TODO: Cache progress or children array?
        children = self.get_children()
        progresses = [child.get_progress() for child in children]
        progress = reduce(Progress.add_counts, progresses)
        return progress

    def handle_ajax(self, dispatch, get):		# TODO: bounds checking
        ''' get = request.POST instance '''
        if dispatch == 'goto_position':
            self.position = int(get['position'])
            return json.dumps({'success': True})
        raise NotFoundError('Unexpected dispatch type')

    def render(self):
        if self.rendered:
            return
        ## Returns a set of all types of all sub-children
        contents = []
        for child in self.get_display_items():
            progress = child.get_progress()
            childinfo = {
                'content': child.get_html(),
                'title': "\n".join(
                    grand_child.display_name.strip()
                    for grand_child in child.get_children()
                    if 'display_name'  in grand_child.metadata
                ),
                'progress_status': Progress.to_js_status_str(progress),
                'progress_detail': Progress.to_js_detail_str(progress),
                'type': child.get_icon_class(),
                'id': child.id,
            }
            if childinfo['title']=='':
                childinfo['title'] = child.metadata.get('display_name','')
            contents.append(childinfo)

        params = {'items': contents,
                  'element_id': self.location.html_id(),
                  'item_id': self.id,
                  'position': self.position,
                  'tag': self.location.category
                  }

        self.content = self.system.render_template('seq_module.html', params)
        self.rendered = True

    def get_icon_class(self):
        child_classes = set(child.get_icon_class()
                            for child in self.get_children())
        new_class = 'other'
        for c in class_priority:
            if c in child_classes:
                new_class = c
        return new_class


class SequenceDescriptor(MakoModuleDescriptor, XmlDescriptor):
    mako_template = 'widgets/sequence-edit.html'
    module_class = SequenceModule

    stores_state = True # For remembering where in the sequence the student is

    js = {'coffee': [resource_string(__name__, 'js/src/sequence/edit.coffee')]}
    js_module_name = "SequenceDescriptor"

    @classmethod
    def definition_from_xml(cls, xml_object, system):
        children = []
        for child in xml_object:
            try:
<<<<<<< HEAD
                children.append(system.process_xml(etree.tostring(child)).location.url())
            except Exception, e:
=======
                children.append(system.process_xml(etree.tostring(child, encoding='unicode')).location.url())
            except:
>>>>>>> 98fefd14
                log.exception("Unable to load child when parsing Sequence. Continuing...")
                if system.error_tracker is not None:
                    system.error_tracker("ERROR: " + str(e))
                continue
        return {'children': children}

    def definition_to_xml(self, resource_fs):
        xml_object = etree.Element('sequential')
        for child in self.get_children():
            xml_object.append(
                etree.fromstring(child.export_to_xml(resource_fs)))
        return xml_object
<|MERGE_RESOLUTION|>--- conflicted
+++ resolved
@@ -126,13 +126,8 @@
         children = []
         for child in xml_object:
             try:
-<<<<<<< HEAD
-                children.append(system.process_xml(etree.tostring(child)).location.url())
-            except Exception, e:
-=======
                 children.append(system.process_xml(etree.tostring(child, encoding='unicode')).location.url())
-            except:
->>>>>>> 98fefd14
+            except Exception as e:
                 log.exception("Unable to load child when parsing Sequence. Continuing...")
                 if system.error_tracker is not None:
                     system.error_tracker("ERROR: " + str(e))
